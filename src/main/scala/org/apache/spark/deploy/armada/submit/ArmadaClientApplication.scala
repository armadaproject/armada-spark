/*
 * Licensed to the Apache Software Foundation (ASF) under one or more
 * contributor license agreements.  See the NOTICE file distributed with
 * this work for additional information regarding copyright ownership.
 * The ASF licenses this file to You under the Apache License, Version 2.0
 * (the "License"); you may not use this file except in compliance with
 * the License.  You may obtain a copy of the License at
 *
 *    http://www.apache.org/licenses/LICENSE-2.0
 *
 * Unless required by applicable law or agreed to in writing, software
 * distributed under the License is distributed on an "AS IS" BASIS,
 * WITHOUT WARRANTIES OR CONDITIONS OF ANY KIND, either express or implied.
 * See the License for the specific language governing permissions and
 * limitations under the License.
 */
package org.apache.spark.deploy.armada.submit

import org.apache.spark.deploy.armada.Config.{
  ARMADA_EXECUTOR_CONNECTION_TIMEOUT,
  ARMADA_HEALTH_CHECK_TIMEOUT,
  ARMADA_JOB_GANG_SCHEDULING_NODE_UNIFORMITY,
  ARMADA_JOB_NODE_SELECTORS,
  ARMADA_JOB_QUEUE,
  ARMADA_JOB_SET_ID,
  ARMADA_LOOKOUTURL,
  ARMADA_SERVER_INTERNAL_URL,
  ARMADA_SPARK_DRIVER_LABELS,
  ARMADA_SPARK_EXECUTOR_LABELS,
  ARMADA_SPARK_JOB_NAMESPACE,
  ARMADA_SPARK_JOB_PRIORITY,
  ARMADA_SPARK_POD_LABELS,
  CONTAINER_IMAGE,
  commaSeparatedLabelsToMap
}

import scala.collection.mutable
import scala.concurrent.Await
import scala.concurrent.duration._
import _root_.io.armadaproject.armada.ArmadaClient
import k8s.io.api.core.v1.generated._
import k8s.io.apimachinery.pkg.api.resource.generated.Quantity
import org.apache.spark.SparkConf
import org.apache.spark.deploy.SparkApplication
import org.apache.spark.scheduler.cluster.SchedulerBackendUtils

/** Encapsulates arguments to the submission client.
  *
  * @param mainAppResource
  *   the main application resource if any
  * @param mainClass
  *   the main class of the application to run
  * @param driverArgs
  *   arguments to the driver
  */
private[spark] case class ClientArguments(
    mainAppResource: MainAppResource,
    mainClass: String,
    driverArgs: Array[String],
    proxyUser: Option[String]
)

private[spark] object ClientArguments {

  def fromCommandLineArgs(args: Array[String]): ClientArguments = {
    var mainAppResource: MainAppResource = JavaMainAppResource(None)
    var mainClass: Option[String]        = None
    val driverArgs                       = mutable.ArrayBuffer.empty[String]
    var proxyUser: Option[String]        = None

    args.sliding(2, 2).toList.foreach {
      case Array("--primary-java-resource", primaryJavaResource: String) =>
        mainAppResource = JavaMainAppResource(Some(primaryJavaResource))
      case Array("--primary-py-file", primaryPythonResource: String) =>
        mainAppResource = PythonMainAppResource(primaryPythonResource)
      case Array("--primary-r-file", primaryRFile: String) =>
        mainAppResource = RMainAppResource(primaryRFile)
      case Array("--main-class", clazz: String) =>
        mainClass = Some(clazz)
      case Array("--arg", arg: String) =>
        driverArgs += arg
      case Array("--proxy-user", user: String) =>
        proxyUser = Some(user)
      case other =>
        val invalid = other.mkString(" ")
        throw new RuntimeException(s"Unknown arguments: $invalid")
    }

    require(
      mainClass.isDefined,
      "Main class must be specified via --main-class"
    )

    ClientArguments(
      mainAppResource,
      mainClass.get,
      driverArgs.toArray,
      proxyUser
    )
  }
}

private[spark] object Client {
  def submissionId(namespace: String, driverPodName: String): String =
    s"$namespace:$driverPodName"
}

/** Main class and entry point of application submission in KUBERNETES mode.
  */
private[spark] class ArmadaClientApplication extends SparkApplication {
  // FIXME: Find the real way to log properly.
  private def log(msg: String): Unit = {
    // scalastyle:off println
    System.err.println(msg)
    // scalastyle:on println
  }

  override def start(args: Array[String], conf: SparkConf): Unit = {
    log("ArmadaClientApplication.start() called!")
    val parsedArguments = ClientArguments.fromCommandLineArgs(args)
    run(parsedArguments, conf)
  }

  private def run(
      clientArguments: ClientArguments,
      sparkConf: SparkConf
  ): Unit = {
    val armadaJobConfig = validateArmadaJobConfig(sparkConf)

    val (host, port) = ArmadaUtils.parseMasterUrl(sparkConf.get("spark.master"))
    log(s"host is $host, port is $port")
    val armadaClient = ArmadaClient(host, port)
    val healthTimeout =
      Duration(sparkConf.get(ARMADA_HEALTH_CHECK_TIMEOUT), SECONDS)
    val healthResp = Await.result(armadaClient.submitHealth(), healthTimeout)

    if (healthResp.status.isServing) {
      log("Submit health good!")
    } else {
      log("Could not contact Armada!")
    }

    // # FIXME: Need to check how this is launched whether to submit a job or
    // to turn into driver / cluster manager mode.
    val (driverJobId, _) =
      submitArmadaJob(armadaClient, clientArguments, armadaJobConfig, sparkConf)

    val lookoutBaseURL = sparkConf.get(ARMADA_LOOKOUTURL)
    val lookoutURL =
      s"$lookoutBaseURL/?page=0&sort[id]=jobId&sort[desc]=true&" +
        s"ps=50&sb=$driverJobId&active=false&refresh=true"
    log(s"Lookout URL for the driver job is $lookoutURL")

    ()
  }

  private def validateArmadaJobConfig(conf: SparkConf): ArmadaJobConfig = {
    val queue = conf.get(ARMADA_JOB_QUEUE).getOrElse {
      throw new IllegalArgumentException(
        s"Queue name must be set via ${ARMADA_JOB_QUEUE.key}"
      )
    }

    val nodeSelectors       = conf.get(ARMADA_JOB_NODE_SELECTORS).map(commaSeparatedLabelsToMap)
    val gangUniformityLabel = conf.get(ARMADA_JOB_GANG_SCHEDULING_NODE_UNIFORMITY)

    if (nodeSelectors.isEmpty && gangUniformityLabel.isEmpty) {
      throw new IllegalArgumentException(
        s"Either ${ARMADA_JOB_NODE_SELECTORS.key} or ${ARMADA_JOB_GANG_SCHEDULING_NODE_UNIFORMITY.key} must be set."
      )
    }

    val jobSetId = conf.get(ARMADA_JOB_SET_ID) match {
      case Some(id) if id.nonEmpty => id
      case Some(_) =>
        throw new IllegalArgumentException(
          s"Empty jobSetId is not allowed. " +
            s"Please set a valid jobSetId via ${ARMADA_JOB_SET_ID.key}"
        )
      case None => conf.getAppId
    }

    val containerImage = conf.get(CONTAINER_IMAGE) match {
      case Some(image) if image.nonEmpty => image
      case Some(_) =>
        throw new IllegalArgumentException(
          s"Empty container image is not allowed. " +
            s"Please set a valid container image via ${CONTAINER_IMAGE.key}"
        )
      case None =>
        throw new IllegalArgumentException(
          s"Container image must be set via ${CONTAINER_IMAGE.key}"
        )
    }

    val podLabels =
      conf.get(ARMADA_SPARK_POD_LABELS).map(commaSeparatedLabelsToMap).getOrElse(Map.empty)
    val driverLabels =
      conf.get(ARMADA_SPARK_DRIVER_LABELS).map(commaSeparatedLabelsToMap).getOrElse(Map.empty)
    val executorLabels =
      conf.get(ARMADA_SPARK_EXECUTOR_LABELS).map(commaSeparatedLabelsToMap).getOrElse(Map.empty)

    val armadaClientUrl = conf.get("spark.master")
    val armadaClusterUrl =
      if (conf.get(ARMADA_SERVER_INTERNAL_URL).nonEmpty)
        s"local://armada://${conf.get(ARMADA_SERVER_INTERNAL_URL)}"
      else {
        armadaClientUrl
      }

    ArmadaJobConfig(
      queue = queue,
      jobSetId = jobSetId,
      namespace = conf.get(ARMADA_SPARK_JOB_NAMESPACE),
      priority = conf.get(ARMADA_SPARK_JOB_PRIORITY),
      containerImage = containerImage,
      podLabels = podLabels,
      driverLabels = driverLabels,
      executorLabels = executorLabels,
      nodeSelectors = nodeSelectors.getOrElse(Map.empty),
      nodeUniformityLabel = gangUniformityLabel,
      armadaClusterUrl = armadaClusterUrl,
      executorConnectionTimeout = Duration(conf.get(ARMADA_EXECUTOR_CONNECTION_TIMEOUT), SECONDS)
    )
  }

  private case class ArmadaJobConfig(
      queue: String,
      jobSetId: String,
      namespace: String,
      priority: Double,
      containerImage: String,
      podLabels: Map[String, String],
      driverLabels: Map[String, String],
      executorLabels: Map[String, String],
      armadaClusterUrl: String,
      nodeSelectors: Map[String, String],
      nodeUniformityLabel: Option[String],
      executorConnectionTimeout: Duration
  )

  private def submitArmadaJob(
      armadaClient: ArmadaClient,
      clientArguments: ClientArguments,
      armadaJobConfig: ArmadaJobConfig,
      conf: SparkConf
  ): (String, Seq[String]) = {
<<<<<<< HEAD
    val (driver, executors) = newSparkJobSubmitRequestItems(clientArguments, armadaJobConfig, conf)

    val driverResponse =
      armadaClient.submitJobs(armadaJobConfig.queue, armadaJobConfig.jobSetId, Seq(driver))
    val driverJobId = driverResponse.jobResponseItems.head.jobId
    log(
      s"Submitted driver job for queue ${armadaJobConfig.queue} with JobSet ID ${armadaJobConfig.jobSetId}"
    )
    log(
      s"Driver JobID: $driverJobId  Error: ${driverResponse.jobResponseItems.head.error}"
    )

    val executorsResponse =
      armadaClient.submitJobs(armadaJobConfig.queue, armadaJobConfig.jobSetId, executors)
    val executorJobIds = executorsResponse.jobResponseItems.map(item => {
      log(
        s"Submitted executor job with ID: ${item.jobId}  Error: ${item.error}"
      )
      item.jobId
    })

    (driverJobId, executorJobIds)
  }

  private def newSparkJobSubmitRequestItems(
      clientArguments: ClientArguments,
      armadaJobConfig: ArmadaJobConfig,
      conf: SparkConf
  ): (api.submit.JobSubmitRequestItem, Seq[api.submit.JobSubmitRequestItem]) = {

=======
>>>>>>> 67f9ea60
    val primaryResource = clientArguments.mainAppResource match {
      case JavaMainAppResource(Some(resource)) => Seq(resource)
      case PythonMainAppResource(resource)     => Seq(resource)
      case RMainAppResource(resource)          => Seq(resource)
      case _                                   => Seq()
    }

    val executorCount = SchedulerBackendUtils.getInitialTargetExecutorNumber(conf)

    val configGenerator = new ConfigGenerator("armada-spark-config", conf)
    val annotations = configGenerator.getAnnotations ++ armadaJobConfig.nodeUniformityLabel
      .map(label =>
        GangSchedulingAnnotations(
          None,
          1 + executorCount,
          label
        )
      )
      .getOrElse(Map.empty)
    val globalLabels = armadaJobConfig.podLabels
    val driverLabels =
      globalLabels ++ armadaJobConfig.driverLabels
    val nodeSelectors = armadaJobConfig.nodeSelectors

    val driverPort = 7078

    val confSeq = conf.getAll.flatMap { case (k, v) =>
      Seq("--conf", s"$k=$v")
    }
    val driver = newSparkDriverJobSubmitRequestItem(
      armadaJobConfig.armadaClusterUrl,
      armadaJobConfig.namespace,
      armadaJobConfig.priority,
      annotations,
      driverLabels,
      armadaJobConfig.containerImage,
      driverPort,
      clientArguments.mainClass,
      configGenerator.getVolumes,
      configGenerator.getVolumeMounts,
      nodeSelectors,
      confSeq ++ primaryResource ++ clientArguments.driverArgs
    )

    val driverResponse =
      armadaClient.submitJobs(armadaJobConfig.queue, armadaJobConfig.jobSetId, Seq(driver))
    val driverJobId = driverResponse.jobResponseItems.head.jobId
    log(
      s"Submitted driver job with ID: $driverJobId, Error: ${driverResponse.jobResponseItems.head.error}"
    )

    val executorLabels =
      globalLabels ++ armadaJobConfig.executorLabels
    val driverHostname = ArmadaUtils.buildServiceNameFromJobId(driverJobId)
    val executors = (0 until executorCount).map { index =>
      newExecutorJobSubmitItem(
        index,
        armadaJobConfig.priority,
        armadaJobConfig.namespace,
        annotations,
        executorLabels,
        armadaJobConfig.containerImage,
        javaOptEnvVars(conf),
        armadaJobConfig.nodeUniformityLabel,
        driverHostname,
        driverPort,
        configGenerator.getVolumes,
        nodeSelectors,
        armadaJobConfig.executorConnectionTimeout
      )
    }

    val executorsResponse =
      armadaClient.submitJobs(armadaJobConfig.queue, armadaJobConfig.jobSetId, executors)
    val executorJobIds = executorsResponse.jobResponseItems.map(item => {
      log(
        s"Submitted executor job with ID: ${item.jobId}, Error: ${item.error}"
      )
      item.jobId
    })

    (driverJobId, executorJobIds)
  }

  // Convert the space-delimited "spark.executor.extraJavaOptions" into env vars that can be used by entrypoint.sh
  private def javaOptEnvVars(conf: SparkConf) = {
    // The executor's java opts are handled as env vars in the docker entrypoint.sh here:
    // https://github.com/apache/spark/blob/v3.5.3/resource-managers/kubernetes/docker/src/main/dockerfiles/spark/entrypoint.sh#L44-L46

    // entrypoint.sh then adds those to the jvm command line here:
    // https://github.com/apache/spark/blob/v3.5.3/resource-managers/kubernetes/docker/src/main/dockerfiles/spark/entrypoint.sh#L96
    // TODO: this configuration option appears to not be set... is that a problem?
    val javaOpts =
      conf
        .getOption("spark.executor.extraJavaOptions")
        .map(_.split(" ").toSeq)
        .getOrElse(
          Seq()
        ) :+ "--add-opens=java.base/sun.nio.ch=ALL-UNNAMED"

    javaOpts.zipWithIndex.map { case (value: String, index) =>
      EnvVar().withName("SPARK_JAVA_OPT_" + index).withValue(value)
    }
  }

  private def newSparkDriverJobSubmitRequestItem(
      master: String,
      namespace: String,
      priority: Double,
      annotations: Map[String, String],
      labels: Map[String, String],
      driverImage: String,
      driverPort: Int,
      mainClass: String,
      volumes: Seq[Volume],
      volumeMounts: Seq[VolumeMount],
      nodeSelectors: Map[String, String],
      additionalDriverArgs: Seq[String]
  ): api.submit.JobSubmitRequestItem = {
    val container = newSparkDriverContainer(
      master,
      driverImage,
      driverPort,
      mainClass,
      volumeMounts,
      additionalDriverArgs
    )
    val podSpec = PodSpec()
      .withTerminationGracePeriodSeconds(0)
      .withRestartPolicy("Never")
      .withContainers(Seq(container))
      .withVolumes(volumes)
      .withNodeSelector(nodeSelectors)

    api.submit
      .JobSubmitRequestItem()
      .withPriority(priority)
      .withNamespace(namespace)
      .withLabels(labels)
      .withAnnotations(annotations)
      .withPodSpec(podSpec)
      .withServices(
        Seq(
          api.submit.ServiceConfig(
            api.submit.ServiceType.Headless,
            Seq(driverPort)
          )
        )
      )
  }

  private def newSparkDriverContainer(
      master: String,
      image: String,
      port: Int,
      mainClass: String,
      volumeMounts: Seq[VolumeMount],
      additionalDriverArgs: Seq[String]
  ): Container = {
    val source = EnvVarSource().withFieldRef(
      ObjectFieldSelector()
        .withApiVersion("v1")
        .withFieldPath("status.podIP")
    )
    val envVars = Seq(
      EnvVar().withName("SPARK_DRIVER_BIND_ADDRESS").withValueFrom(source),
      EnvVar()
        .withName(ConfigGenerator.ENV_SPARK_CONF_DIR)
        .withValue(ConfigGenerator.REMOTE_CONF_DIR_NAME)
    )
    Container()
      .withName("driver")
      .withImagePullPolicy("IfNotPresent")
      .withImage(image)
      .withEnv(envVars)
      .withCommand(Seq("/opt/entrypoint.sh"))
      .withVolumeMounts(volumeMounts)
      .withPorts(
        Seq(
          ContainerPort(name = Option("driver"), containerPort = Option(port))
        )
      )
      .withArgs(
        Seq(
          "driver",
          "--verbose",
          "--master",
          master,
          "--class",
          mainClass,
          "--conf",
          s"spark.driver.port=$port",
          "--conf",
          "spark.driver.host=$(SPARK_DRIVER_BIND_ADDRESS)"
        ) ++ additionalDriverArgs
      )
      .withResources( // FIXME: What are reasonable requests/limits for spark drivers?
        ResourceRequirements(
          requests = defaultDriverResources,
          limits = defaultDriverResources
        )
      )
  }

  private val defaultDriverResources = Map(
    "memory" -> Quantity(Option("512Mi")),
    "cpu"    -> Quantity(Option("250m"))
  )

  private def newExecutorJobSubmitItem(
      index: Int,
      priority: Double,
      namespace: String,
      annotations: Map[String, String],
      labels: Map[String, String],
      image: String,
      javaOptEnvVars: Seq[EnvVar],
      nodeUniformityLabel: Option[String],
      driverHostname: String,
      driverPort: Int,
      volumes: Seq[Volume],
      nodeSelectors: Map[String, String],
      connectionTimeout: Duration
  ): api.submit.JobSubmitRequestItem = {
    println(s"driver service name $driverHostname")
    val initContainer = newExecutorInitContainer(driverHostname, driverPort, connectionTimeout)
    val container = newExecutorContainer(
      index,
      image,
      driverHostname,
      driverPort,
      nodeUniformityLabel,
      javaOptEnvVars
    )
    val podSpec = PodSpec()
      .withTerminationGracePeriodSeconds(0)
      .withRestartPolicy("Never")
      .withInitContainers(Seq(initContainer))
      .withContainers(Seq(container))
      .withVolumes(volumes)
      .withNodeSelector(nodeSelectors)
    api.submit
      .JobSubmitRequestItem()
      .withPriority(priority)
      .withNamespace(namespace)
      .withLabels(labels)
      .withAnnotations(annotations)
      .withPodSpec(podSpec)
  }

  private def newExecutorInitContainer(
      driverHost: String,
      driverPort: Int,
      connectionTimeout: Duration
  ) = {
    Container()
      .withName("init")
      .withImagePullPolicy("IfNotPresent")
      .withImage("busybox")
      .withEnv(
        Seq(
          EnvVar().withName("SPARK_DRIVER_HOST").withValue(driverHost),
          EnvVar().withName("SPARK_DRIVER_PORT").withValue(driverPort.toString),
          EnvVar()
            .withName("SPARK_EXECUTOR_CONNECTION_TIMEOUT")
            .withValue(connectionTimeout.toSeconds.toString)
        )
      )
      .withCommand(Seq("sh", "-c"))
      .withArgs(
        Seq(
          """
          start_time=$(date +%s);
          timeout=SPARK_EXECUTOR_CONNECTION_TIMEOUT;
          while ! nc -z $SPARK_DRIVER_HOST $SPARK_DRIVER_PORT; do
            now=$(date +%s);
            elapsed=$((now - start_time));
            if [ $elapsed -ge $timeout ]; then
              echo "Timeout waiting for driver after ${timeout}s";
              exit 1;
            fi;
            echo "waiting for driver...";
            sleep 1;
          done
        """.stripMargin.trim
        )
      )
  }

  private def newExecutorContainer(
      index: Int,
      image: String,
      driverHostname: String,
      driverPort: Int,
      nodeUniformityLabel: Option[String],
      javaOptEnvVars: Seq[EnvVar]
  ): Container = {
    val driverURL = s"spark://CoarseGrainedScheduler@$driverHostname:$driverPort"
    val source = EnvVarSource().withFieldRef(
      ObjectFieldSelector()
        .withApiVersion("v1")
        .withFieldPath("status.podIP")
    )
    val envVars = Seq(
      EnvVar().withName("SPARK_EXECUTOR_ID").withValue(index.toString),
      EnvVar().withName("SPARK_RESOURCE_PROFILE_ID").withValue("0"),
      EnvVar().withName("SPARK_EXECUTOR_POD_NAME").withValue("test-pod-name"),
      EnvVar().withName("SPARK_APPLICATION_ID").withValue("test_spark_app_id"),
      EnvVar().withName("SPARK_EXECUTOR_CORES").withValue("1"),
      EnvVar().withName("SPARK_EXECUTOR_MEMORY").withValue("512m"),
      EnvVar().withName("SPARK_DRIVER_URL").withValue(driverURL),
      EnvVar().withName("SPARK_EXECUTOR_POD_IP").withValueFrom(source)
    ) ++ nodeUniformityLabel
      .map(label => EnvVar().withName("ARMADA_SPARK_GANG_NODE_UNIFORMITY_LABEL").withValue(label))
    Container()
      .withName("executor")
      .withImagePullPolicy("IfNotPresent")
      .withImage(image)
      .withEnv(envVars ++ javaOptEnvVars)
      .withCommand(Seq("/opt/entrypoint.sh"))
      .withArgs(
        Seq(
          "executor"
        )
      )
      .withResources(
        ResourceRequirements(
          requests = defaultExecutorResources,
          limits = defaultExecutorResources
        )
      )
  }

  private val defaultExecutorResources = Map(
    "memory" -> Quantity(Option("512Mi")),
    "cpu"    -> Quantity(Option("250m"))
  )
}<|MERGE_RESOLUTION|>--- conflicted
+++ resolved
@@ -245,39 +245,6 @@
       armadaJobConfig: ArmadaJobConfig,
       conf: SparkConf
   ): (String, Seq[String]) = {
-<<<<<<< HEAD
-    val (driver, executors) = newSparkJobSubmitRequestItems(clientArguments, armadaJobConfig, conf)
-
-    val driverResponse =
-      armadaClient.submitJobs(armadaJobConfig.queue, armadaJobConfig.jobSetId, Seq(driver))
-    val driverJobId = driverResponse.jobResponseItems.head.jobId
-    log(
-      s"Submitted driver job for queue ${armadaJobConfig.queue} with JobSet ID ${armadaJobConfig.jobSetId}"
-    )
-    log(
-      s"Driver JobID: $driverJobId  Error: ${driverResponse.jobResponseItems.head.error}"
-    )
-
-    val executorsResponse =
-      armadaClient.submitJobs(armadaJobConfig.queue, armadaJobConfig.jobSetId, executors)
-    val executorJobIds = executorsResponse.jobResponseItems.map(item => {
-      log(
-        s"Submitted executor job with ID: ${item.jobId}  Error: ${item.error}"
-      )
-      item.jobId
-    })
-
-    (driverJobId, executorJobIds)
-  }
-
-  private def newSparkJobSubmitRequestItems(
-      clientArguments: ClientArguments,
-      armadaJobConfig: ArmadaJobConfig,
-      conf: SparkConf
-  ): (api.submit.JobSubmitRequestItem, Seq[api.submit.JobSubmitRequestItem]) = {
-
-=======
->>>>>>> 67f9ea60
     val primaryResource = clientArguments.mainAppResource match {
       case JavaMainAppResource(Some(resource)) => Seq(resource)
       case PythonMainAppResource(resource)     => Seq(resource)
