<?xml version="1.0" encoding="UTF-8"?>
<project
        xmlns="http://maven.apache.org/POM/4.0.0"
        xmlns:xsi="http://www.w3.org/2001/XMLSchema-instance"
        xsi:schemaLocation="http://maven.apache.org/POM/4.0.0
                        http://maven.apache.org/xsd/maven-4.0.0.xsd">

    <modelVersion>4.0.0</modelVersion>

    <!-- Project Coordinates -->
    <groupId>io.armadaproject.armada</groupId>
    <artifactId>armada-cluster-manager_2.13</artifactId>
    <version>1.0.0-SNAPSHOT</version>
    <packaging>jar</packaging>

    <name>External Cluster Manager Extension</name>
    <description>
        A plugin JAR that extends Spark’s ExternalClusterManager using Java’s Service Provider Interface (SPI) with an ArmadaClusterManager implementation.
    </description>

    <!-- Global Properties -->
    <properties>
        <project.build.sourceEncoding>UTF-8</project.build.sourceEncoding>
        <!-- Set your desired Java version -->
        <maven.compiler.source>17</maven.compiler.source>
        <maven.compiler.target>17</maven.compiler.target>
        <!-- configure Scala version -->
        <scala.major.version>2</scala.major.version>
        <scala.minor.version>13</scala.minor.version>
        <scala.patch.version>6</scala.patch.version>
        <scala.binary.version>${scala.major.version}.${scala.minor.version}</scala.binary.version>
        <scala.version>${scala.binary.version}.${scala.patch.version}</scala.version>
        <!-- configure Spark version -->
        <spark.major.version>3</spark.major.version>
        <spark.minor.version>3</spark.minor.version>
        <spark.patch.version>4</spark.patch.version>
        <spark.binary.version>${spark.major.version}.${spark.minor.version}</spark.binary.version>
        <spark.version>${spark.binary.version}.${spark.patch.version}</spark.version>

        <kubernetes-client.version>7.1.0</kubernetes-client.version>
    </properties>

    <repositories>
      <repository>
        <id>gcs-maven-central-mirror</id>
        <!--
            Google Mirror of Maven Central, placed first so that it's used instead of flaky Maven Central.
            See https://storage-download.googleapis.com/maven-central/index.html
        -->
        <name>GCS Maven Central mirror</name>
        <url>https://maven-central.storage-download.googleapis.com/maven2/</url>
        <releases>
          <enabled>true</enabled>
        </releases>
        <snapshots>
          <enabled>true</enabled>
        </snapshots>
      </repository>
      <repository>
        <!--
            This is where Apache publishes snapshots.
        -->
        <id>apache-snapshots</id>
        <name>apache-snapshots</name>
        <url>https://repository.apache.org/content/repositories/snapshots</url>
        <releases>
          <enabled>false</enabled>
        </releases>
        <snapshots>
          <enabled>true</enabled>
        </snapshots>
      </repository>
      <repository>
        <!--
            This is used as a fallback when the first try fails.
        -->
        <id>central</id>
        <name>Maven Repository</name>
        <url>https://repo.maven.apache.org/maven2</url>
        <releases>
          <enabled>true</enabled>
        </releases>
        <snapshots>
          <enabled>false</enabled>
        </snapshots>
      </repository>
      <repository>
          <!--
              This is where Armada (and Apache) publishes snapshots.
          -->
        <id>central-portal-snapshots</id>
        <name>Central Portal Snapshots</name>
        <url>https://central.sonatype.com/repository/maven-snapshots/</url>
        <releases>
          <enabled>false</enabled>
        </releases>
        <snapshots>
          <enabled>true</enabled>
        </snapshots>
      </repository>
    </repositories>
    <dependencies>
        <dependency>
            <groupId>org.apache.spark</groupId>
            <artifactId>spark-core_${scala.binary.version}</artifactId>
            <version>${spark.version}</version>
            <scope>provided</scope>
        </dependency>

        <dependency>
<<<<<<< HEAD
            <groupId>org.apache.spark</groupId>
            <artifactId>spark-common-utils_${scala.binary.version}</artifactId>
            <version>${spark.version}</version>
            <scope>provided</scope>
        </dependency>

        <dependency>
=======
>>>>>>> c683dbec
          <groupId>io.armadaproject</groupId>
          <artifactId>armada-scala-client_${scala.binary.version}</artifactId>
          <version>0.1.0-SNAPSHOT</version>
        </dependency>
    </dependencies>

    <profiles>
        <profile>
            <id>spark-4</id>
            <activation>
                <property>
                    <name>spark.major.version</name>
                    <value>4</value>
                </property>
            </activation>
            <dependencies>
                <dependency>
                    <groupId>org.apache.spark</groupId>
                    <artifactId>spark-common-utils_${scala.binary.version}</artifactId>
                    <version>${spark.version}</version>
                    <scope>provided</scope>
                </dependency>
            </dependencies>
        </profile>
    </profiles>

    <!-- Build Plugins -->
    <build>
        <plugins>
            <plugin>
                <groupId>org.codehaus.mojo</groupId>
                <artifactId>build-helper-maven-plugin</artifactId>
                <version>3.5.0</version>
                <executions>
                    <execution>
                        <id>spark-version-sources</id>
                        <phase>generate-sources</phase>
                        <goals>
                            <goal>add-source</goal>
                        </goals>
                        <configuration>
                            <sources>
                                <source>src/main/scala-spark-${spark.binary.version}</source>
                            </sources>
                        </configuration>
                    </execution>
                </executions>
            </plugin>
            <!-- Compiler Plugin -->
            <plugin>
                <groupId>net.alchim31.maven</groupId>
                <artifactId>scala-maven-plugin</artifactId>
                <version>4.9.2</version>
                <executions>
                    <execution>
                        <goals>
                            <goal>compile</goal>
                            <goal>testCompile</goal>
                        </goals>
                    </execution>
                </executions>
                <configuration>
                    <!-- Optional: specify your Scala version -->
                    <scalaVersion>${scala.version}</scalaVersion>
                </configuration>
            </plugin>
            <plugin>
                <artifactId>maven-compiler-plugin</artifactId>
                <version>3.13.0</version>
                <configuration>
                    <source>${maven.compiler.source}</source>
                    <target>${maven.compiler.target}</target>
                </configuration>
            </plugin>

            <!-- Jar Plugin (optional configuration) -->
            <plugin>
                <artifactId>maven-jar-plugin</artifactId>
                <version>3.4.2</version>
                <configuration>
                    <archive>
                        <manifest>
                            <!-- Optionally add entries like Implementation-Version, etc. -->
                            <addDefaultImplementationEntries>true</addDefaultImplementationEntries>
                        </manifest>
                    </archive>
                </configuration>
            </plugin>
        </plugins>
    </build>
</project><|MERGE_RESOLUTION|>--- conflicted
+++ resolved
@@ -108,16 +108,6 @@
         </dependency>
 
         <dependency>
-<<<<<<< HEAD
-            <groupId>org.apache.spark</groupId>
-            <artifactId>spark-common-utils_${scala.binary.version}</artifactId>
-            <version>${spark.version}</version>
-            <scope>provided</scope>
-        </dependency>
-
-        <dependency>
-=======
->>>>>>> c683dbec
           <groupId>io.armadaproject</groupId>
           <artifactId>armada-scala-client_${scala.binary.version}</artifactId>
           <version>0.1.0-SNAPSHOT</version>
